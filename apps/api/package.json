{
  "name": "@soulaan-coop/api",
  "version": "1.0.0",
  "type": "module",
  "description": "",
  "scripts": {
<<<<<<< HEAD
    "dev": "tsx watch src/index.ts",
    "build": "rm -rf ./dist && tsup",
=======
    "dev": "nodemon --watch src --ext ts --exec tsx src/index.ts",
    "build": "rm -rf ./dist && tsc",
>>>>>>> 576b80a6
    "tsc": "tsc --noEmit",
    "start": "node dist/index.js"
  },
  "dependencies": {
    "@repo/db": "workspace:*",
    "@repo/trpc": "workspace:*",
    "@sashimo/lib": "^8.5.0",
    "@trpc/server": "11.0.0-rc.795",
    "cors": "^2.8.5",
    "dotenv": "catalog:",
    "express": "^4.21.2",
    "superjson": "catalog:",
    "zod": "catalog:"
  },
  "devDependencies": {
    "@repo/eslint-config": "workspace:*",
    "@repo/tsconfig": "workspace:*",
    "@types/cors": "^2.8.17",
    "@types/express": "^5.0.0",
    "cross-env": "^7.0.3",
    "nodemon": "^3.1.9",
    "tsup": "^8.0.0",
    "tsx": "^4.19.3",
    "typescript": "^5.0.4"
  },
  "keywords": [],
  "author": "",
  "license": "ISC"
}<|MERGE_RESOLUTION|>--- conflicted
+++ resolved
@@ -4,13 +4,8 @@
   "type": "module",
   "description": "",
   "scripts": {
-<<<<<<< HEAD
-    "dev": "tsx watch src/index.ts",
     "build": "rm -rf ./dist && tsup",
-=======
     "dev": "nodemon --watch src --ext ts --exec tsx src/index.ts",
-    "build": "rm -rf ./dist && tsc",
->>>>>>> 576b80a6
     "tsc": "tsc --noEmit",
     "start": "node dist/index.js"
   },
